--- conflicted
+++ resolved
@@ -1,19 +1,8 @@
-<<<<<<< HEAD
 2018-12-06  Jason Merrill  <jason@redhat.com>
 
 	PR c++/88136 - -Wdeprecated-copy false positives
 	* c.opt (Wdeprecated-copy-dtor): New.
 	(Wdeprecated-copy): Move to -Wextra.
-=======
-2018-07-08  Andrew Sutton  <andrew.n.sutton@gmail.com>
-
-	Enable concepts in C++20 mode.
-	* c-cppbuiltin.c (c_cpp_builtins): Use new feature test values for
-	concepts when -std=c++2a.
-	* c-opts.c (c_common_post_options): Warn when -fconcepts is used
-	with -std=c++2a.
-	(set_std_cxx2a): Enable concepts by default.
->>>>>>> 1cbd12cc
 
 2018-11-29  Martin Sebor  <msebor@redhat.com>
 
@@ -577,6 +566,15 @@
 	* c-omp.c (c_omp_check_loop_iv_r, c_omp_check_loop_iv): Allow declv
 	to contain TREE_LIST for both the original class iterator and the
 	"last" helper var.
+
+2018-07-08  Andrew Sutton  <andrew.n.sutton@gmail.com>
+
+	Enable concepts in C++20 mode.
+	* c-cppbuiltin.c (c_cpp_builtins): Use new feature test values for
+	concepts when -std=c++2a.
+	* c-opts.c (c_common_post_options): Warn when -fconcepts is used
+	with -std=c++2a.
+	(set_std_cxx2a): Enable concepts by default.
 
 2018-07-07  Eric Botcazou  <ebotcazou@adacore.com>
 
