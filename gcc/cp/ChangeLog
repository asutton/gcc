--- conflicted
+++ resolved
@@ -1,4 +1,3 @@
-<<<<<<< HEAD
 2018-12-16  Jakub Jelinek  <jakub@redhat.com>
 
 	PR c++/88482
@@ -342,610 +341,6 @@
 	cp_parser_declarator.
 	(cp_parser_omp_for_loop_init): Pass CP_PARSER_FLAGS_NONE to
 	cp_parser_declarator and cp_parser_type_specifier_seq.
-=======
-2018-10-18  Andrew Sutton  <andrew.n.sutton@gmail.com>
-
-	Cleanups from building in bootstrap.
-	* constraint.cc (expand_concept): Removed; no longer used.
-	(normalize_*): Make internal functions static.
-	(normalize_atom): Remove unused check for constraints.
-	(build_constraint_info): Remove the surrounding inline namespace
-	and make the function static.
-	* cp-tree.h: (expand_concept): Removed; no longer used. 
-	(concept_definition_p) Overload and use const_cast to suppress 
-	warnings about explicit casts that remove cv-quals.
-
-2018-10-18  Andrew Sutton  <andrew.n.sutton@gmail.com>
-
-	Defer access checks requirement checking.
-	* constraint.cc (tsubst_valid_expression_requirement): New. Defer
-	access checks in substitution.
-	(tsubst_simple_requirement): Use new subst function.
-	(tsubst_type_requirement): Defer access checks.
-	(tsubst_compound_requirement): Use new subst function.
-
-2018-10-17  Andrew Sutton  <andrew.n.sutton@gmail.com>
-
-	Fix issues with concept evaluation.
-	* constraint.cc (satisfying_constraint_p): New.
-	(satisfy_disjunction): Guard against recursive evaluation of
-	constraints when instantiating concept checks.
-	(satisfy_associated_constraints):  Disable memoization.
-	(evaluate_concept_check): New.
-	(evaluate_concept): Use evaluate_concept_check.
-	(evaluate_function_concept): Likewise.
-	(evaluate_variable_concept): Likewise.
-	(diagnose_check): Guard against recursive evaluation.
-	* cp-tree.h (satisfying_constraint_p): New.
-	(evaluate_concept_check): New.
-	(function_concept_p): New.
-	* pt.c (tsubst_copy_and_build): Guard against recursive instantiation.
-	* semantics.c (finish_id_expression): Don't evaluate dependent checks.
-
-2018-10-15  Andrew Sutton  <andrew.n.sutton@gmail.com>
-
-	Rewrite introduction processing.
-	* constraint.cc: Replace existing implementation of introduction
-	semantics
-	* parser.c (cp_parser_template_introduction): Diagnose errors on
-	invalid introductions.
-
-2018-10-14  Andrew Sutton  <andrew.n.sutton@gmail.com>
-
-	* constraint.cc (finish_shorthand_constraint): Make fold expressions,
-	not naked parameter packs.
-
-2018-10-13  Andrew Sutton  <andrew.n.sutton@gmail.com>
-
-	* constraint.cc (satisfy_conjunction): Handle errors.
-	(satisfy_check): Propagate errors.
-	(satisfaction_value): New. Compute the satisfaction value in the
-	presence of errors.
-	(valid_result_p): New.
-	(satisfy_atom): Handle concept checks early. Propagate errors.
-	(satisfy_expression): Handle null arguments.
-	(diagnose_check): Diagnose ill-formed checks.
-	* pt.c (tsubst_copy_and_build): Build concept checks, not template ids.
-	* semantics.c (finish_id_expression): Variable concepts are just
-	template-ids.
-
-2018-10-13  Andrew Sutton  <andrew.n.sutton@gmail.com>
-
-	Major code cleanup.
-	* constraint.cc: Remove unused constraint processing routines. Replace
-	PRED_CONSTR with ATOMIC_CONSTR. Replace inline namespaces with
-	static functions. Rename cxx_satisfy functions to plain satisfy.
-	* cp-objcp-common.c (cp_common_init_ts): Rename PRED_CONSTR to
-	ATOMIC_CONSTR.
-	* cp-tree.def: Likewise. Remove unused _CONSTR nodes. 
-	* cp-tree.h: Likewise. Remove unused _CONSTR macros and removed
-	constraint functions.
-	* cxx-pretty-print.c: Remove constraint processing code.
-	* error.c: Likewise.
-	* logic.cc: Replace PRED_CONSTR with ATOMIC_CONSTR.
-
-2018-09-26  Andrew Sutton  <andrew.n.sutton@gmail.com>
-
-	* constraint.cc (evaluate_variable_concept): Build expressions for
-	checks.
-	* pt.c (finish_template_variable): Rethink processing of variable
-	concepts.
-	(finish_id_expression): Evaluate variable concepts as part of
-	id-expression processing.
-
-2018-09-26  Andrew Sutton  <andrew.n.sutton@gmail.com>
-
-	* parser.c (cp_parser_maybe_constrained_type_specifier): Re-enable
-	concepts TS warning.
-
-2018-09-26  Andrew Sutton  <andrew.n.sutton@gmail.com>
-
-	* c.opt: Replace -Wconcepts-ts with -fconcepts-ts
-	* parser.c (cp_parser_decl_specifier_seq): Update flag use.
-	(cp_parser_requires_clause_opt): Likewise.
-
-2018-09-26  Andrew Sutton  <andrew.n.sutton@gmail.com>
-
-	* constraint.cc (normalize_function_concept_check): Re-enable
-	normalization.
-	(cxx_satisfy_check): Use get_concept_definition.
-	(evaluate_function_concept): Build concept check differently.
-	(diagnose_check): Adjust the template for overloads.
-	* cp-tree.h: Move inline functions.
-
-2018-09-26  Andrew Sutton  <andrew.n.sutton@gmail.com>
-
-	* c.opt: Add -Wconcepts-ts
-	* parser.c (cp_parser_decl_specifier_seq): Update warning about
-	use of 'concept'.
-
-2018-09-25  Andrew Sutton  <andrew.n.sutton@gmail.com>
-
-	* parser.c (cp_parser_maybe_constrained_type_specifier): Allow
-	auto after a constrained type specifier.
-
-2018-09-25  Andrew Sutton  <andrew.n.sutton@gmail.com>
-
-	Fix crash when ordering unconstrained templates.
-	* constraint.cc (get_normalized_constraints_from_info): Unpack
-	subsumption arguments more carefully.
-
-2018-09-25  Andrew Sutton  <andrew.n.sutton@gmail.com>
-
-	Fix crash when ordering unconstrained templates.
-	* constraint.cc (get_normalized_constraints_from_info): Unpack
-	subsumption arguments more carefully.
-
-2018-09-21  Andrew Sutton  <andrew.n.sutton@gmail.com>
-
-	Re-enable ordering check.
-	* call.c (joust): Re-enable seemingly redundant check.
-
-2018-09-21  Andrew Sutton  <andrew.n.sutton@gmail.com>
-
-	PR c++/67147.
-	* pt.c (tsubst): Adjust wildcard argument during substitution.
-
-2018-09-20  Andrew Sutton  <andrew.n.sutton@gmail.com>
-
-	* constraint.cc (combine_constraint_expressions): Disable folding
-	when combining constraints.
-	(diagnose_check): Handle invalid concept definitions.
-
-2018-09-15  Andrew Sutton  <andrew.n.sutton@gmail.com>
-
-	Fix ambiguity in constrained type specifiers.
-	* parser.c (cp_parser_template_id): Suppress diagnostics when building
-	a concept check.
-	(cp_parser_maybe_constrained_type_specifier): Reject "complete"
-	concept checks as partial-concept-ids.
-
-2018-09-13  Andrew Sutton  <andrew.n.sutton@gmail.com>
-
-	Restore TS-style constrained type specifiers.
-	* constraint.cc (resolve_constraint_check): Handle concept definitions.
-	(build_real_concept_check): Build checks for C++2a concepts by
-	converting arguments.
-	(build_concept_check): New overload.
-	(build_concept_check): Use build_real_concept_check.
-	(finish_template_introduction): Pass tsubst flags.
-	(placeholder_extract_concept_and_args): Handle the template-id case.
-	(type_deducible_p): Redo deduction rules.
-	(cxx_satisfy_check): Don't tsubst in a template context. 
-	Add diagnostics.
-	(diagnose_constraints): Pass instantiation context.
-	* cp-tree.h (build_concept_check): New declarations.
-	* cxx-pretty-print.c (pp_cxx_nested_name_specifier): Fix a weird
-	case where we're printing '::::' for concepts. 
-	* error.c (dump_decl): Handle wildcard declarations in dump.
-	* parser.c (cp_parser_template_id): Build concept checks for certain
-	forms of template-id.
-	(cp_parser_maybe_constrained_type_specifier): Pass tsubst flags.
-	(make_constrained_auto): Handle concept definitions.
-	(start_concept_definition): Update declaration diagnostics. Associate
-	the current scope, not namespace.
-	(do_auto_deduction): Update auto deduction for new concept model.
-
-2018-09-11  Andrew Sutton  <andrew.n.sutton@gmail.com>
-
-	Migrating tests.
-	* constraint.cc (finish_constraint_binary_op): Handle errors in input.
-
-2018-09-11  Andrew Sutton  <andrew.n.sutton@gmail.com>
-
-	Migrating tests.
-	* semantics.c (finish_call_expr): Diagnose calls to concepts.
-
-2018-09-11  Andrew Sutton  <andrew.n.sutton@gmail.com>
-
-	Fix partial ordering error.
-	* pt.c (more_specialized_partial_spec): Don't immediately return when 
-	detecting a winner.
-
-2018-09-10  Andrew Sutton  <andrew.n.sutton@gmail.com>
-
-	Fix subsumption error.
-	* logic.cc (clause/ctor): Explicitly copy the hash table when copying
-	clauses.
-
-2018-09-10  Andrew Sutton  <andrew.n.sutton@gmail.com>
-
-	Stop using C++14 features.
-	* constraint.cc (subst_info): New constructor.
-	(satisfy_constraint): Explicitly invoke constructor.
-	(get_normalized_constraints_from_info): Likewise.
-	* logic.cc (formula): Use push_back.
-
-2018-08-15  Andrew Sutton  <andrew.n.sutton@gmail.com>
-
-	Move check into diagnostics.
-	* constraint.cc (cxx_satisfy_atom): Return false on non-boolean atoms.
-	(diagnose_atom): Diagnose non-boolean atoms.
-	(diagnose_constraint): New.
-
-2018-08-15  Andrew Sutton  <andrew.n.sutton@gmail.com>
-
-	Remove more constraint-based diagnostics.
-	* constraint.cc (constraint_threshold): Renamed.
-	(diagnose_other_expression): Deleted.
-	(diagnose_predicate_constraint): Deleted.
-	(diagnose_pack_expansion): Deleted.
-	(diagnose_check_constraint): Deleted.
-	(diagnose_logical_constraint): Deleted.
-	(diagnose_expression_constraint): Deleted.
-	(diagnose_type_constraint): Deleted.
-	(diagnose_implicit_conversion_constraint): Deleted.
-	(diagnose_argument_deduction_constraint): Deleted.
-	(diagnose_exception_constraint): Deleted.
-	(diagnose_parameterized_constraint): Deleted.
-	(diagnose_argument_deduction_constraint): Deleted.
-	(diagnose_argument_deduction_constraint): Deleted.
-	(diagnose_argument_deduction_constraint): Deleted.
-
-2018-08-15  Andrew Sutton  <andrew.n.sutton@gmail.com>
-
-	Remove old constraint-based diagnostics.
-	* constraint.cc: Unify diagnostics into a single set of functions.
-
-2018-08-15  Andrew Sutton  <andrew.n.sutton@gmail.com>
-
-	Revisit diagnostics.
-	* constraint.cc (cxx_satisfy_atom): Add check for bool type.
-	(cxx_diagnose_expression): Add source locations.
-
-2018-08-14  Andrew Sutton  <andrew.n.sutton@gmail.com>
-
-	Fix for pr84551.
-	* constraint.cc (build_constraints): Combine expressions, not 
-	constraints.
-	(tsubst_constraint_info): Substitute through template and declaration
-	constraints as expressions.
-	(weakly_subsumes): New.
-	* cp-tree.h (weakly_subsumes): New.
-	* logic.cc (contains): Code cleanup.
-	* pt.c (is_compatible_template_arg): Use weakly_subsumes.
-	(more_specialized_fn): Code cleanup.
-
-2018-08-14  Andrew Sutton  <andrew.n.sutton@gmail.com>
-
-	Fix partial specialization issues.
-	* constraint.cc (get_normalized_constraints_from_info): New.
-	(get_normalized_constraints_from_decl): New.
-	(strictly_subsumes): Simplify unpacking of data.
-	(more_constrained): Likewise.
-	* cp-tree.h (strictly_subsumes): Accept a new argument.
-	* pt.c (process_partial_specialization): Use updated subsumption
-	function.
-
-2018-08-13  Andrew Sutton  <andrew.n.sutton@gmail.com>
-
-	Work on constrained class templates.
-	* constexpr.c (cxx_eval_constant_expression): Don't evaluate if
-	processing a template.
-	* constraint.cc (parsing_constraint_expression_sentinel): Renamed
-	from expanding_constraint_sentinel.
-	(finish_constraint_binary_op): Require the sentinel to be set prior
-	to calling.
-	(more_constrained): Allow classes as arguments.
-	* cp-tree.h (parsing_constraint_expression_sentinel): New.
-	* parser.c (declares_constrained_type_template_parameter): Make static.
-	(cp_parser_simple_type_specifier): Handle an error condition of
-	a bad constrained type specifier.
-	(cp_parser_maybe_constrained_type_specifier): Refactor to handle
-	concept definitions.
-	(cp_parser_requires_clause_expression): Declare that we're parsing
-	a constraint.
-	(cp_parser_constraint_expression): Likewise.
-	(synthesize_implicit_template_parm): Don't do consistent binding.
-	Use a new flag for constrained parameters. Combine expressions,
-	not constraints.
-	(maybe_new_partial_specialization): Use new constraint comparison
-	for finding specializations.
-	(template_parameter_constraints_equivalent_p): New.
-	(template_parameters_equivalent_p): Use factored-out function.
-	(redeclare_class_template): Diagnose redeclarations with different
-	constraints.
-	* search.c (accessible_p): Use parsing_constraint_expression_p.
-
-2018-08-12  Andrew Sutton  <andrew.n.sutton@gmail.com>
-
-	Fix constraint unpacking bug.
-	* constraint.cc (strictly_subsumes): Allow non-templates as arguments.
-
-2018-08-10  Andrew Sutton  <andrew.n.sutton@gmail.com>
-
-	Add constrained parameters to template comparisons.
-	* pt.c (template_parameters_equivalent_p): Compare associated
-	constraints.
-
-2018-08-10  Andrew Sutton  <andrew.n.sutton@gmail.com>
-
-	Cleanup of logic code.
-	* cp-tree.h (decompose_conclusions): Remove.
-	* logic.cc: Remove #if 0'd code.
-
-2018-08-10  Andrew Sutton  <andrew.n.sutton@gmail.com>
-
-	Update the implementation of constrained parameters.
-	* constraint.cc (resolve_concept_check): New.
-	(deduce_constrained_parameter): Check if the identifier or template-id
-	is a concept definition.
-	* parser.c: Rename functions, cleanup formatting.
-	(cp_parser_maybe_concept_name): Handle concept definitions.
-
-2018-08-09  Andrew Sutton  <andrew.n.sutton@gmail.com>
-
-	Handle corner cases in redeclaration rules.
-	* constraint.cc (get_template_head_requirements): New.
-	(get_trailing_function_requirements): New.
-	* cp-tree.h (get_template_head_requirements): New.
-	(get_trailing_function_requirements): New.
-	* decl.c (check_misplaced_requirement): Delete.
-	(function_requirements_equivalent_p): Compare only trailing requires
-	clauses.
-	(duplicate_function_template_decls): New. Refactor a nasty if
-	condition into a single predicate.
-	(decls_match): Simplify comparison of functions, function templates.
-	(template_parameters_equivalent_p): Handle template template
-	parameters.
-	(template_heads_equivalent_p): For pre-C++2a, just compare parameters.
-
-2018-08-01  Andrew Sutton  <andrew.n.sutton@gmail.com>
-
-	Implement new template equivalence rules.
-	* cp-tree.h (template_heads_equivalent_p): New.
-	* decl.c (check_misplaced_requirement): New. Placeholder for a 
-	diagnostic.
-	(function_requirements_equivalent_p): New. Compare trailing
-	requires clauses.
-	(decls_match): Compare trailing requires clauses. Compare template
-	heads for function templates. Remove old constraint comparison.
-	* pt.c (template_parameters_equivalent_p): New. Compare template
-	parameters.
-	(template_parameter_lists_equivalent_p): New. Compare template
-	parameter lists.
-	(template_heads_equivalent_p): New. Compare template heads.
-
-2018-07-29  Andrew Sutton  <andrew.n.sutton@gmail.com>
-
-	Instantiation fixes during constraint diagnostics.
-	* constraint.cc (diagnose_declaration_constraints): Turn on template
-	processing to suppress certain analyses.
-
-2018-07-29  Andrew Sutton  <andrew.n.sutton@gmail.com>
-
-	Enable hashing in clauses for efficient lookup.
-	* logic.cc (parameter_mapping_equivalent_p): Make static.
-	(constraint_identical_p): Make static.
-	(hash_atomic_constraint): New.
-	(constraint_hash): New.
-	(clause/ctor): Save atoms in the hash table.
-	(replace): Save atoms during replacement.
-	(insert): Save atoms during insertion.
-	(contains): Only search the hash table for containment.
-	(clause): Keep a hash of atomic constraints.
-	(distributes_p): Make static.
-	(count_terms): Compute the number of terms needed for a complete
-	normalization of an expression.
-	(add_clamped): Prevent overflow when computing normalized size.
-	(mul_clamped): Prevent overflow when computing normalized size.
-	(count_conjunction): Count the number of terms in conjunction.
-	(count_disjunction): Count the number of terms in conjunction.
-	(dnf_size): New.
-	(cnf_size): New.
-	(diagnose_constraint_size): New.
-	(subsumes_constraints_nonnull): Compare the sizes of normalized formula
-	to determine the cheapest decomposition.
-
-2018-07-27  Andrew Sutton  <andrew.n.sutton@gmail.com>
-
-	Initial rewrite of subsumption.
-	* call.c (joust): Disable redundant subsumption check.
-	* constraint.cc (subst_info): Moved.
-	* (variable_concept_check_p): New.
-	* (expand_concept): Get the concept definition directly. Don't 
-	normalize or learn implications.
-	(normalize_logical_operation): Pass substitution info through call.
-	(normalize_simple_requirement): Delete.
-	(normalize_type_requirement): Delete.
-	(normalize_compound_requirement): Delete.
-	(normalize_nested_requirement): Delete.
-	(normalize_requirement): Delete.
-	(normalize_requirements): Delete.
-	(normalize_requires_expression): Delete.
-	(normalize_variable_concept_check): Rename. Handle concept definitions.
-	(normalize_function_concept_check): Disable.
-	(check_for_logical_overloads): Delete.
-	(normalize_concept_check): Use only concept definitions.
-	(map_arguments): New. Associate template parameters with arguments.
-	(build_parameter_mapping): New. Extract used parameters.
-	(normalize_expression): Rewrite.
-	(normalize_conjunction): Delete.
-	(normalize_disjunction): Delete.
-	(normalize_predicate_constraint): Delete.
-	(normalize_parameterized_constraint): Delete.
-	(finish_template_introduction): Don't normalize constraints.
-	(more_constrained): Normalize before calling out to subsumption.
-	* cp-objcp-common.c (cp_common_init_ts): Make predicate constraints
-	typed.
-	* cp-tree.h (concept_check_p): New.
-	(find_template_parameters): New.
-	* logic.cc. Completely rewrite.
-	* pt.c (template_parm_level_and_index): Make non-static.
-	(for_each_template_parm_r): Handle requires expressions.
-	(for_each_template_parm): New overload.
-	(keep_template_parm): New.
-	(find_template_parameters): New.
-	(tsubst_function_decl): Always associated constraints with functions.
-	(more_specialized_fn): Change how winners and losers are chosen.
-	(make_constrained_auto): Don't normalize constraints.
-
-2018-07-19  Andrew Sutton  <andrew.n.sutton@gmail.com>
-
-	Don't normalize constraints in constexpr evaluation.
-	* constexpr.c (cxx_eval_constant_expression): Allow concept definitions
-	in constexpr.
-	* constraint.cc (evaluate_concept): Build a new template id before
-	checking.
-	(evaluate_constraint_expression): New.
-	* cp-tree.h (evaluate_constraint_expression): New.
-
-2018-07-18  Andrew Sutton  <andrew.n.sutton@gmail.com>
-
-	Implement deferred substitution through constrained members.
-	* constraint.cc (finish_constraint_and_expr): Make sure expressions
-	can have locations before setting them.
-	(cxx_satisfy_check): Build a new parameter mapping before substituting
-	through constraints.
-	(cxx_evaluate_atom): New. Evaluate atoms separate from checks.
-	(cxx_satisfy_atom): Diagnose constraints on failure.
-	(cxx_diagnose_expression): Special case for false.
-	* pt.c (tsubst_function_decl): Don't substitute through constraints.
-
-2018-07-18  Andrew Sutton  <andrew.n.sutton@gmail.com>
-
-	Initial experimental rewrite of satisfaction.
-	* constraint.cc (type_deducible_p): Re-apply type deduction logic.
-	(expression_convertible_t): Use direct initialization. Diagnose
-	errors on failure.
-	(tsubst_compound_requirement): Distinguish between conversion and
-	deduction constraints.
-
-2018-07-17  Andrew Sutton  <andrew.n.sutton@gmail.com>
-
-	Initial experimental rewrite of satisfaction.
-	* constraint.cc (expanding_concept_sentinel): Moved.
-	(finish_constraint_binary_op): Guard analysis.
-	(finish_constraint_primary_expr): Set the source location of the
-	primary expression.
-	(combine_constraint_expressions): New.
-	(build_constraints): Save expressions, not normalized constraints.
-	(get_shorthand_constraints): Temporarily disable this function.
-	(tsubst_simple_requirement): Return errors if they occur. Don't
-	process as a template.
-	(tsubst_type_requirement): Likewise.
-	(type_deducible_p): New.
-	(expression_convertible_t): New.
-	(tsubst_compound_requirement): Use new deduction, conversion predicates.
-	(tsubst_nested_requirement): Return errors if they occur. Don't
-	process as a template.
-	(tsubst_requires_expr): Likewise. Produce new requires-exprs during
-	template substitution.
-	(subst_info): New.
-	(cxx_satisfy_expression): New.
-	(cxx_satisfy_conjunction): New.
-	(cxx_satisfy_disjunction): New.
-	(cxx_satisfy_check): New.
-	(concept_check_p): New.
-	(cxx_satisfy_atom): New.
-	(cxx_satisfy_expression): New.
-	(satisfy_constraint): Use new satisfaction algorithm.
-	(cxx_diagnose_trait): New.
-	(cxx_diagnose_expression): New.
-	(cxx_diagnose_atom): New.
-	* cp-tree.h (finish_constraint_primary_expr): Accept a location_t.
-	(combine_constraint_expressions): New.
-	* decl.c (grokfndecl): Don't normalize constraints.
-	* parser.c (cp_parser_type_parameter): Combine expressions not 
-	constraints. 
-	(cp_parser_constraint_primary_expression): Track source locations.
-	(cp_parser_explicit_template_declaration): Combine expressions not
-	constraints.
-
-2018-07-13  Andrew Sutton  <andrew.n.sutton@gmail.com>
-
-	Always make 'concept bool' a warning.
-	* parser.c (cp_parser_decl_specifier_seq): Warn on concept bool.
-
-2018-07-13  Andrew Sutton  <andrew.n.sutton@gmail.com>
-
-	Update normalization rules for concept checks.
-	* constraint.cc (resolve_concept_definition_check): New.
-	(normalize_template_id_expression): Handle concept definitions.
-	* cxx-pretty-print.c (pp_cxx_check_constraint): Update printing.
-	* logic.cc Adding some debugging code... removed later.
-	* pt.c (lookup_and_finish_template_variable): Build concept checks
-	with the correct arguments.
-
-2018-07-12  Andrew Sutton  <andrew.n.sutton@gmail.com>
-
-	Process concept checks as plain template-id expressions.
-	* parser.c (cp_parser_template_id): Build template-id expressions
-	for concept checks.
-	* pt.c (tsubst_copy_and_build): Likewise.
-
-2018-07-12  Andrew Sutton  <andrew.n.sutton@gmail.com>
-
-	Initially implement concepts as expressions.
-	* constexpr.c (cxx_eval_constant_expression): Evaluate concepts.
-	* constraint.cc (get_concept_definition): Return the initializer of
-	concept definitions.
-	(build_concept_check): Build concept checks for concept definitions.
-	(evaluate_concept): New.
-	* cp-tree.h (evaluate_concept): New.
-	* parser.c (cp_parser_template_id): Parse concept checks as 
-	template-ids.
-
-2018-07-11  Andrew Sutton  <andrew.n.sutton@gmail.com>
-
-	Implement declaration rules for concepts.
-	* cp-tree.h (concept_definition_p): Allow templates as concept 
-	definitions.
-	* cxx-pretty-print.c (pp_cxx_concept_definition): New.
-	(pp_cxx_template_declaration): Print concept definitions.
-	* decl.c (redeclaration_error_message): New error for concepts.
-	* error.c (dump_decl): Dump concept definitions.
-	(dump_template_decl): Likewise.
-	* name-lookup.c (diagnose_name_conflict): Diagnose name issues with
-	concepts.
-	* pt.c (push_template_decl_real): Handle concept definitions.
-	(start_concept_definition): Let push_template_decl_real handle the
-	creation of the template.
-	(get_constraints): Return null if the table hasn't been initialized.
-
-2018-07-09  Andrew Sutton  <andrew.n.sutton@gmail.com>
-
-	Initial semantic plumbing for concept definitions.
-	* cp-objcp-common.c (cp_common_init_ts): Make concepts typed.
-	* cp-tree.h (LANG_DECL_HAS_MIN): Add CONCEPT_DECL.
-	(template_info_decl_check): Factor macro check into an inline function.
-	(DECL_TEMPLATE_INFO): Use new check facility.
-	(concept_definition_p): New.
-	(start_concept_definition): Likewise.
-	(finish_concept_definition): Likewise.
-	* parser.c (cp_parser_concept_definition): Call start/finish to define
-	concepts.
-	* pt.c (start_concept_definition): New.
-	(finish_concept_definition): New.
-
-2018-07-08  Andrew Sutton  <andrew.n.sutton@gmail.com>
-
-	Initial support for concept definitions.
-	* cp-tree.def (CONCEPT_DECL): New.
-	* parser.c (cp_parser_concept_definition): New.
-	(cp_parser_constraint_expression): Declare earlier.
-	(cp_parser_decl_specifier_seq): Warn when concept appears to be used
-	as a decl-specifier.
-	(cp_parser_template_declaration_after_parameters): Parse concept
-	definitions.
-
-2018-07-08  Andrew Sutton  <andrew.n.sutton@gmail.com>
-
-	Implement new grammar for requires-clauses.
-	* constraint.cc (finish_constraint_binary_op): New.
-	(finish_constraint_or_expr): Likewise.
-	(finish_constraint_and_expr): Likewise.
-	(finish_constraint_primary_expr): Likewise.
-	* cp-tree.h New declarations for semantic actions.
-	* parser.c (cp_parser_constraint_primary_expression): New.
-	(cp_parser_constraint_logical_and_expression): New.
-	(cp_parser_constraint_logical_or_expression): New.
-	(cp_parser_requires_clause_expression): New.
-	(cp_parser_requires_clause): Renamed to cp_parser_constraint_expression.
-	(cp_parser_requires_clause_opt): Parse the requires-clause differently
-	in -fconcepts and -std=c++2a modes.
-	(cp_parser_nested_requirement): Parse constraint-expressions.
->>>>>>> 1cbd12cc
 
 2018-11-30  David Malcolm  <dmalcolm@redhat.com>
 
@@ -1658,6 +1053,45 @@
 	PR c++/84851
 	* call.c (maybe_warn_class_memaccess): Tighten up.
 
+2018-10-18  Andrew Sutton  <andrew.n.sutton@gmail.com>
+
+	Cleanups from building in bootstrap.
+	* constraint.cc (expand_concept): Removed; no longer used.
+	(normalize_*): Make internal functions static.
+	(normalize_atom): Remove unused check for constraints.
+	(build_constraint_info): Remove the surrounding inline namespace
+	and make the function static.
+	* cp-tree.h: (expand_concept): Removed; no longer used. 
+	(concept_definition_p) Overload and use const_cast to suppress 
+	warnings about explicit casts that remove cv-quals.
+
+2018-10-18  Andrew Sutton  <andrew.n.sutton@gmail.com>
+
+	Defer access checks requirement checking.
+	* constraint.cc (tsubst_valid_expression_requirement): New. Defer
+	access checks in substitution.
+	(tsubst_simple_requirement): Use new subst function.
+	(tsubst_type_requirement): Defer access checks.
+	(tsubst_compound_requirement): Use new subst function.
+
+2018-10-17  Andrew Sutton  <andrew.n.sutton@gmail.com>
+
+	Fix issues with concept evaluation.
+	* constraint.cc (satisfying_constraint_p): New.
+	(satisfy_disjunction): Guard against recursive evaluation of
+	constraints when instantiating concept checks.
+	(satisfy_associated_constraints):  Disable memoization.
+	(evaluate_concept_check): New.
+	(evaluate_concept): Use evaluate_concept_check.
+	(evaluate_function_concept): Likewise.
+	(evaluate_variable_concept): Likewise.
+	(diagnose_check): Guard against recursive evaluation.
+	* cp-tree.h (satisfying_constraint_p): New.
+	(evaluate_concept_check): New.
+	(function_concept_p): New.
+	* pt.c (tsubst_copy_and_build): Guard against recursive instantiation.
+	* semantics.c (finish_id_expression): Don't evaluate dependent checks.
+
 2018-10-17  David Malcolm  <dmalcolm@redhat.com>
 
 	* Make-lang.in (selftest-c++): New.
@@ -1671,6 +1105,48 @@
 	* tree.c (build_cplus_new): Avoid duplicate diagnostic about
 	incomplete type, early return error_mark_node if the second
 	argument is error_mark_node.
+
+2018-10-15  Andrew Sutton  <andrew.n.sutton@gmail.com>
+
+	Rewrite introduction processing.
+	* constraint.cc: Replace existing implementation of introduction
+	semantics
+	* parser.c (cp_parser_template_introduction): Diagnose errors on
+	invalid introductions.
+
+2018-10-14  Andrew Sutton  <andrew.n.sutton@gmail.com>
+
+	* constraint.cc (finish_shorthand_constraint): Make fold expressions,
+	not naked parameter packs.
+
+2018-10-13  Andrew Sutton  <andrew.n.sutton@gmail.com>
+
+	* constraint.cc (satisfy_conjunction): Handle errors.
+	(satisfy_check): Propagate errors.
+	(satisfaction_value): New. Compute the satisfaction value in the
+	presence of errors.
+	(valid_result_p): New.
+	(satisfy_atom): Handle concept checks early. Propagate errors.
+	(satisfy_expression): Handle null arguments.
+	(diagnose_check): Diagnose ill-formed checks.
+	* pt.c (tsubst_copy_and_build): Build concept checks, not template ids.
+	* semantics.c (finish_id_expression): Variable concepts are just
+	template-ids.
+
+2018-10-13  Andrew Sutton  <andrew.n.sutton@gmail.com>
+
+	Major code cleanup.
+	* constraint.cc: Remove unused constraint processing routines. Replace
+	PRED_CONSTR with ATOMIC_CONSTR. Replace inline namespaces with
+	static functions. Rename cxx_satisfy functions to plain satisfy.
+	* cp-objcp-common.c (cp_common_init_ts): Rename PRED_CONSTR to
+	ATOMIC_CONSTR.
+	* cp-tree.def: Likewise. Remove unused _CONSTR nodes. 
+	* cp-tree.h: Likewise. Remove unused _CONSTR macros and removed
+	constraint functions.
+	* cxx-pretty-print.c: Remove constraint processing code.
+	* error.c: Likewise.
+	* logic.cc: Replace PRED_CONSTR with ATOMIC_CONSTR.
 
 2018-10-12  Nathan Sidwell  <nathan@acm.org>
 
@@ -1812,6 +1288,58 @@
 	* semantics.c (finish_unary_op_expr): Check return value of
 	build_x_unary_op for error_mark_node.
 
+2018-09-26  Andrew Sutton  <andrew.n.sutton@gmail.com>
+
+	* constraint.cc (evaluate_variable_concept): Build expressions for
+	checks.
+	* pt.c (finish_template_variable): Rethink processing of variable
+	concepts.
+	(finish_id_expression): Evaluate variable concepts as part of
+	id-expression processing.
+
+2018-09-26  Andrew Sutton  <andrew.n.sutton@gmail.com>
+
+	* parser.c (cp_parser_maybe_constrained_type_specifier): Re-enable
+	concepts TS warning.
+
+2018-09-26  Andrew Sutton  <andrew.n.sutton@gmail.com>
+
+	* c.opt: Replace -Wconcepts-ts with -fconcepts-ts
+	* parser.c (cp_parser_decl_specifier_seq): Update flag use.
+	(cp_parser_requires_clause_opt): Likewise.
+
+2018-09-26  Andrew Sutton  <andrew.n.sutton@gmail.com>
+
+	* constraint.cc (normalize_function_concept_check): Re-enable
+	normalization.
+	(cxx_satisfy_check): Use get_concept_definition.
+	(evaluate_function_concept): Build concept check differently.
+	(diagnose_check): Adjust the template for overloads.
+	* cp-tree.h: Move inline functions.
+
+2018-09-26  Andrew Sutton  <andrew.n.sutton@gmail.com>
+
+	* c.opt: Add -Wconcepts-ts
+	* parser.c (cp_parser_decl_specifier_seq): Update warning about
+	use of 'concept'.
+
+2018-09-25  Andrew Sutton  <andrew.n.sutton@gmail.com>
+
+	* parser.c (cp_parser_maybe_constrained_type_specifier): Allow
+	auto after a constrained type specifier.
+
+2018-09-25  Andrew Sutton  <andrew.n.sutton@gmail.com>
+
+	Fix crash when ordering unconstrained templates.
+	* constraint.cc (get_normalized_constraints_from_info): Unpack
+	subsumption arguments more carefully.
+
+2018-09-25  Andrew Sutton  <andrew.n.sutton@gmail.com>
+
+	Fix crash when ordering unconstrained templates.
+	* constraint.cc (get_normalized_constraints_from_info): Unpack
+	subsumption arguments more carefully.
+
 2018-09-25  Jakub Jelinek  <jakub@redhat.com>
 
 	PR c++/87398
@@ -1835,6 +1363,22 @@
 	PR c++/87372 - __func__ constexpr evaluation.
 	* constexpr.c (maybe_constant_init_1): Pass false for strict down to
 	cxx_eval_outermost_constant_expr.
+
+2018-09-21  Andrew Sutton  <andrew.n.sutton@gmail.com>
+
+	Re-enable ordering check.
+	* call.c (joust): Re-enable seemingly redundant check.
+
+2018-09-21  Andrew Sutton  <andrew.n.sutton@gmail.com>
+
+	PR c++/67147.
+	* pt.c (tsubst): Adjust wildcard argument during substitution.
+
+2018-09-20  Andrew Sutton  <andrew.n.sutton@gmail.com>
+
+	* constraint.cc (combine_constraint_expressions): Disable folding
+	when combining constraints.
+	(diagnose_check): Handle invalid concept definitions.
 
 2018-09-20  Marek Polacek  <polacek@redhat.com>
 
@@ -1903,6 +1447,40 @@
 
 	* error.c (range_label_for_type_mismatch::get_text): Update for
 	new param.
+
+2018-09-15  Andrew Sutton  <andrew.n.sutton@gmail.com>
+
+	Fix ambiguity in constrained type specifiers.
+	* parser.c (cp_parser_template_id): Suppress diagnostics when building
+	a concept check.
+	(cp_parser_maybe_constrained_type_specifier): Reject "complete"
+	concept checks as partial-concept-ids.
+
+2018-09-13  Andrew Sutton  <andrew.n.sutton@gmail.com>
+
+	Restore TS-style constrained type specifiers.
+	* constraint.cc (resolve_constraint_check): Handle concept definitions.
+	(build_real_concept_check): Build checks for C++2a concepts by
+	converting arguments.
+	(build_concept_check): New overload.
+	(build_concept_check): Use build_real_concept_check.
+	(finish_template_introduction): Pass tsubst flags.
+	(placeholder_extract_concept_and_args): Handle the template-id case.
+	(type_deducible_p): Redo deduction rules.
+	(cxx_satisfy_check): Don't tsubst in a template context. 
+	Add diagnostics.
+	(diagnose_constraints): Pass instantiation context.
+	* cp-tree.h (build_concept_check): New declarations.
+	* cxx-pretty-print.c (pp_cxx_nested_name_specifier): Fix a weird
+	case where we're printing '::::' for concepts. 
+	* error.c (dump_decl): Handle wildcard declarations in dump.
+	* parser.c (cp_parser_template_id): Build concept checks for certain
+	forms of template-id.
+	(cp_parser_maybe_constrained_type_specifier): Pass tsubst flags.
+	(make_constrained_auto): Handle concept definitions.
+	(start_concept_definition): Update declaration diagnostics. Associate
+	the current scope, not namespace.
+	(do_auto_deduction): Update auto deduction for new concept model.
 
 2018-09-13  Bernd Edlinger  <bernd.edlinger@hotmail.de>
 
@@ -1941,6 +1519,36 @@
 	* cp-tree.h (complain_about_bad_argument): New decl.
 	* typeck.c (convert_for_assignment): Split out one error-handling
 	case into complain_about_bad_argument.
+
+2018-09-11  Andrew Sutton  <andrew.n.sutton@gmail.com>
+
+	Migrating tests.
+	* constraint.cc (finish_constraint_binary_op): Handle errors in input.
+
+2018-09-11  Andrew Sutton  <andrew.n.sutton@gmail.com>
+
+	Migrating tests.
+	* semantics.c (finish_call_expr): Diagnose calls to concepts.
+
+2018-09-11  Andrew Sutton  <andrew.n.sutton@gmail.com>
+
+	Fix partial ordering error.
+	* pt.c (more_specialized_partial_spec): Don't immediately return when 
+	detecting a winner.
+
+2018-09-10  Andrew Sutton  <andrew.n.sutton@gmail.com>
+
+	Fix subsumption error.
+	* logic.cc (clause/ctor): Explicitly copy the hash table when copying
+	clauses.
+
+2018-09-10  Andrew Sutton  <andrew.n.sutton@gmail.com>
+
+	Stop using C++14 features.
+	* constraint.cc (subst_info): New constructor.
+	(satisfy_constraint): Explicitly invoke constructor.
+	(get_normalized_constraints_from_info): Likewise.
+	* logic.cc (formula): Use push_back.
 
 2018-09-09  Cesar Philippidis  <cesar@codesourcery.com>
 	    Julian Brown  <julian@codesourcery.com>
@@ -2264,6 +1872,43 @@
 	* typeck.c (string_conv_p): Extract location from EXP and use it
 	in preference to input_location when issuing warnings.
 
+2018-08-15  Andrew Sutton  <andrew.n.sutton@gmail.com>
+
+	Move check into diagnostics.
+	* constraint.cc (cxx_satisfy_atom): Return false on non-boolean atoms.
+	(diagnose_atom): Diagnose non-boolean atoms.
+	(diagnose_constraint): New.
+
+2018-08-15  Andrew Sutton  <andrew.n.sutton@gmail.com>
+
+	Remove more constraint-based diagnostics.
+	* constraint.cc (constraint_threshold): Renamed.
+	(diagnose_other_expression): Deleted.
+	(diagnose_predicate_constraint): Deleted.
+	(diagnose_pack_expansion): Deleted.
+	(diagnose_check_constraint): Deleted.
+	(diagnose_logical_constraint): Deleted.
+	(diagnose_expression_constraint): Deleted.
+	(diagnose_type_constraint): Deleted.
+	(diagnose_implicit_conversion_constraint): Deleted.
+	(diagnose_argument_deduction_constraint): Deleted.
+	(diagnose_exception_constraint): Deleted.
+	(diagnose_parameterized_constraint): Deleted.
+	(diagnose_argument_deduction_constraint): Deleted.
+	(diagnose_argument_deduction_constraint): Deleted.
+	(diagnose_argument_deduction_constraint): Deleted.
+
+2018-08-15  Andrew Sutton  <andrew.n.sutton@gmail.com>
+
+	Remove old constraint-based diagnostics.
+	* constraint.cc: Unify diagnostics into a single set of functions.
+
+2018-08-15  Andrew Sutton  <andrew.n.sutton@gmail.com>
+
+	Revisit diagnostics.
+	* constraint.cc (cxx_satisfy_atom): Add check for bool type.
+	(cxx_diagnose_expression): Add source locations.
+
 2018-08-15  David Malcolm  <dmalcolm@redhat.com>
 
 	* call.c: Include "gcc-rich-location.h".
@@ -2280,6 +1925,60 @@
 
 	* decl.c (check_previous_goto_1): When decl_jump_unsafe returns 2
 	emit an error instead of a permerror.
+
+2018-08-14  Andrew Sutton  <andrew.n.sutton@gmail.com>
+
+	Fix for pr84551.
+	* constraint.cc (build_constraints): Combine expressions, not 
+	constraints.
+	(tsubst_constraint_info): Substitute through template and declaration
+	constraints as expressions.
+	(weakly_subsumes): New.
+	* cp-tree.h (weakly_subsumes): New.
+	* logic.cc (contains): Code cleanup.
+	* pt.c (is_compatible_template_arg): Use weakly_subsumes.
+	(more_specialized_fn): Code cleanup.
+
+2018-08-14  Andrew Sutton  <andrew.n.sutton@gmail.com>
+
+	Fix partial specialization issues.
+	* constraint.cc (get_normalized_constraints_from_info): New.
+	(get_normalized_constraints_from_decl): New.
+	(strictly_subsumes): Simplify unpacking of data.
+	(more_constrained): Likewise.
+	* cp-tree.h (strictly_subsumes): Accept a new argument.
+	* pt.c (process_partial_specialization): Use updated subsumption
+	function.
+
+2018-08-13  Andrew Sutton  <andrew.n.sutton@gmail.com>
+
+	Work on constrained class templates.
+	* constexpr.c (cxx_eval_constant_expression): Don't evaluate if
+	processing a template.
+	* constraint.cc (parsing_constraint_expression_sentinel): Renamed
+	from expanding_constraint_sentinel.
+	(finish_constraint_binary_op): Require the sentinel to be set prior
+	to calling.
+	(more_constrained): Allow classes as arguments.
+	* cp-tree.h (parsing_constraint_expression_sentinel): New.
+	* parser.c (declares_constrained_type_template_parameter): Make static.
+	(cp_parser_simple_type_specifier): Handle an error condition of
+	a bad constrained type specifier.
+	(cp_parser_maybe_constrained_type_specifier): Refactor to handle
+	concept definitions.
+	(cp_parser_requires_clause_expression): Declare that we're parsing
+	a constraint.
+	(cp_parser_constraint_expression): Likewise.
+	(synthesize_implicit_template_parm): Don't do consistent binding.
+	Use a new flag for constrained parameters. Combine expressions,
+	not constraints.
+	(maybe_new_partial_specialization): Use new constraint comparison
+	for finding specializations.
+	(template_parameter_constraints_equivalent_p): New.
+	(template_parameters_equivalent_p): Use factored-out function.
+	(redeclare_class_template): Diagnose redeclarations with different
+	constraints.
+	* search.c (accessible_p): Use parsing_constraint_expression_p.
 
 2018-08-13  Marek Polacek  <polacek@redhat.com>
 
@@ -2314,11 +2013,54 @@
 	PR c++/86915
 	* decl.c (create_array_type_for_decl): Handle null name.
 
+2018-08-12  Andrew Sutton  <andrew.n.sutton@gmail.com>
+
+	Fix constraint unpacking bug.
+	* constraint.cc (strictly_subsumes): Allow non-templates as arguments.
+
+2018-08-10  Andrew Sutton  <andrew.n.sutton@gmail.com>
+
+	Add constrained parameters to template comparisons.
+	* pt.c (template_parameters_equivalent_p): Compare associated
+	constraints.
+
+2018-08-10  Andrew Sutton  <andrew.n.sutton@gmail.com>
+
+	Cleanup of logic code.
+	* cp-tree.h (decompose_conclusions): Remove.
+	* logic.cc: Remove #if 0'd code.
+
+2018-08-10  Andrew Sutton  <andrew.n.sutton@gmail.com>
+
+	Update the implementation of constrained parameters.
+	* constraint.cc (resolve_concept_check): New.
+	(deduce_constrained_parameter): Check if the identifier or template-id
+	is a concept definition.
+	* parser.c: Rename functions, cleanup formatting.
+	(cp_parser_maybe_concept_name): Handle concept definitions.
+
 2018-08-10  Jason Merrill  <jason@redhat.com>
 
 	PR c++/86728 - C variadic generic lambda.
 	* parser.c (cp_parser_parameter_declaration): Don't turn 'auto' into
 	a pack if it's followed by a declarator-id.
+
+2018-08-09  Andrew Sutton  <andrew.n.sutton@gmail.com>
+
+	Handle corner cases in redeclaration rules.
+	* constraint.cc (get_template_head_requirements): New.
+	(get_trailing_function_requirements): New.
+	* cp-tree.h (get_template_head_requirements): New.
+	(get_trailing_function_requirements): New.
+	* decl.c (check_misplaced_requirement): Delete.
+	(function_requirements_equivalent_p): Compare only trailing requires
+	clauses.
+	(duplicate_function_template_decls): New. Refactor a nasty if
+	condition into a single predicate.
+	(decls_match): Simplify comparison of functions, function templates.
+	(template_parameters_equivalent_p): Handle template template
+	parameters.
+	(template_heads_equivalent_p): For pre-C++2a, just compare parameters.
 
 2018-08-08  Jakub Jelinek  <jakub@redhat.com>
 
@@ -2416,6 +2158,22 @@
 	* class.c (layout_class_type): Copy TYPE_TYPELESS_STORAGE
 	to the CLASSTYPE_AS_BASE.
 
+2018-08-01  Andrew Sutton  <andrew.n.sutton@gmail.com>
+
+	Implement new template equivalence rules.
+	* cp-tree.h (template_heads_equivalent_p): New.
+	* decl.c (check_misplaced_requirement): New. Placeholder for a 
+	diagnostic.
+	(function_requirements_equivalent_p): New. Compare trailing
+	requires clauses.
+	(decls_match): Compare trailing requires clauses. Compare template
+	heads for function templates. Remove old constraint comparison.
+	* pt.c (template_parameters_equivalent_p): New. Compare template
+	parameters.
+	(template_parameter_lists_equivalent_p): New. Compare template
+	parameter lists.
+	(template_heads_equivalent_p): New. Compare template heads.
+
 2018-08-01  Martin Sebor  <msebor@redhat.com>
 
 	PR tree-optimization/86650
@@ -2446,12 +2204,86 @@
 	* parser.c (cp_parser_condition): Initialize non_constant_p
 	to false.
 
+2018-07-29  Andrew Sutton  <andrew.n.sutton@gmail.com>
+
+	Instantiation fixes during constraint diagnostics.
+	* constraint.cc (diagnose_declaration_constraints): Turn on template
+	processing to suppress certain analyses.
+
+2018-07-29  Andrew Sutton  <andrew.n.sutton@gmail.com>
+
+	Enable hashing in clauses for efficient lookup.
+	* logic.cc (parameter_mapping_equivalent_p): Make static.
+	(constraint_identical_p): Make static.
+	(hash_atomic_constraint): New.
+	(constraint_hash): New.
+	(clause/ctor): Save atoms in the hash table.
+	(replace): Save atoms during replacement.
+	(insert): Save atoms during insertion.
+	(contains): Only search the hash table for containment.
+	(clause): Keep a hash of atomic constraints.
+	(distributes_p): Make static.
+	(count_terms): Compute the number of terms needed for a complete
+	normalization of an expression.
+	(add_clamped): Prevent overflow when computing normalized size.
+	(mul_clamped): Prevent overflow when computing normalized size.
+	(count_conjunction): Count the number of terms in conjunction.
+	(count_disjunction): Count the number of terms in conjunction.
+	(dnf_size): New.
+	(cnf_size): New.
+	(diagnose_constraint_size): New.
+	(subsumes_constraints_nonnull): Compare the sizes of normalized formula
+	to determine the cheapest decomposition.
+
 2018-07-28  David Malcolm  <dmalcolm@redhat.com>
 
 	* error.c (cp_printer): In the leading comment, move "%H" and "%I"
 	into alphabetical order, and add missing "%G" and "%K".  Within
 	the switch statement, move cases 'G', 'H', 'I' and 'K' so that the
 	cases are in alphabetical order.
+
+2018-07-27  Andrew Sutton  <andrew.n.sutton@gmail.com>
+
+	Initial rewrite of subsumption.
+	* call.c (joust): Disable redundant subsumption check.
+	* constraint.cc (subst_info): Moved.
+	* (variable_concept_check_p): New.
+	* (expand_concept): Get the concept definition directly. Don't 
+	normalize or learn implications.
+	(normalize_logical_operation): Pass substitution info through call.
+	(normalize_simple_requirement): Delete.
+	(normalize_type_requirement): Delete.
+	(normalize_compound_requirement): Delete.
+	(normalize_nested_requirement): Delete.
+	(normalize_requirement): Delete.
+	(normalize_requirements): Delete.
+	(normalize_requires_expression): Delete.
+	(normalize_variable_concept_check): Rename. Handle concept definitions.
+	(normalize_function_concept_check): Disable.
+	(check_for_logical_overloads): Delete.
+	(normalize_concept_check): Use only concept definitions.
+	(map_arguments): New. Associate template parameters with arguments.
+	(build_parameter_mapping): New. Extract used parameters.
+	(normalize_expression): Rewrite.
+	(normalize_conjunction): Delete.
+	(normalize_disjunction): Delete.
+	(normalize_predicate_constraint): Delete.
+	(normalize_parameterized_constraint): Delete.
+	(finish_template_introduction): Don't normalize constraints.
+	(more_constrained): Normalize before calling out to subsumption.
+	* cp-objcp-common.c (cp_common_init_ts): Make predicate constraints
+	typed.
+	* cp-tree.h (concept_check_p): New.
+	(find_template_parameters): New.
+	* logic.cc. Completely rewrite.
+	* pt.c (template_parm_level_and_index): Make non-static.
+	(for_each_template_parm_r): Handle requires expressions.
+	(for_each_template_parm): New overload.
+	(keep_template_parm): New.
+	(find_template_parameters): New.
+	(tsubst_function_decl): Always associated constraints with functions.
+	(more_specialized_fn): Change how winners and losers are chosen.
+	(make_constrained_auto): Don't normalize constraints.
 
 2018-07-25  Jakub Jelinek  <jakub@redhat.com>
 
@@ -2517,6 +2349,16 @@
 	(duplicate_decls): Use the latter; also check that a friend
 	declaration specifying default arguments is a definition.
 
+2018-07-19  Andrew Sutton  <andrew.n.sutton@gmail.com>
+
+	Don't normalize constraints in constexpr evaluation.
+	* constexpr.c (cxx_eval_constant_expression): Allow concept definitions
+	in constexpr.
+	* constraint.cc (evaluate_concept): Build a new template id before
+	checking.
+	(evaluate_constraint_expression): New.
+	* cp-tree.h (evaluate_constraint_expression): New.
+
 2018-07-18  Jakub Jelinek  <jakub@redhat.com>
 
 	PR c++/86550
@@ -2546,6 +2388,27 @@
 	PR debug/86523
 	* decl2.c (c_parse_final_cleanups): Call write_out_vars before
 	start_static_storage_duration_function sets current_function_decl.
+
+2018-07-18  Andrew Sutton  <andrew.n.sutton@gmail.com>
+
+	Implement deferred substitution through constrained members.
+	* constraint.cc (finish_constraint_and_expr): Make sure expressions
+	can have locations before setting them.
+	(cxx_satisfy_check): Build a new parameter mapping before substituting
+	through constraints.
+	(cxx_evaluate_atom): New. Evaluate atoms separate from checks.
+	(cxx_satisfy_atom): Diagnose constraints on failure.
+	(cxx_diagnose_expression): Special case for false.
+	* pt.c (tsubst_function_decl): Don't substitute through constraints.
+
+2018-07-18  Andrew Sutton  <andrew.n.sutton@gmail.com>
+
+	Initial experimental rewrite of satisfaction.
+	* constraint.cc (type_deducible_p): Re-apply type deduction logic.
+	(expression_convertible_t): Use direct initialization. Diagnose
+	errors on failure.
+	(tsubst_compound_requirement): Distinguish between conversion and
+	deduction constraints.
 
 2018-07-17  Jason Merrill  <jason@redhat.com>
 
@@ -2556,6 +2419,47 @@
 	cp_unevaluated_operand.
 	[ALIGNOF_EXPR] [SIZEOF_EXPR] [NOEXCEPT_EXPR]: Likewise.
 
+2018-07-17  Andrew Sutton  <andrew.n.sutton@gmail.com>
+
+	Initial experimental rewrite of satisfaction.
+	* constraint.cc (expanding_concept_sentinel): Moved.
+	(finish_constraint_binary_op): Guard analysis.
+	(finish_constraint_primary_expr): Set the source location of the
+	primary expression.
+	(combine_constraint_expressions): New.
+	(build_constraints): Save expressions, not normalized constraints.
+	(get_shorthand_constraints): Temporarily disable this function.
+	(tsubst_simple_requirement): Return errors if they occur. Don't
+	process as a template.
+	(tsubst_type_requirement): Likewise.
+	(type_deducible_p): New.
+	(expression_convertible_t): New.
+	(tsubst_compound_requirement): Use new deduction, conversion predicates.
+	(tsubst_nested_requirement): Return errors if they occur. Don't
+	process as a template.
+	(tsubst_requires_expr): Likewise. Produce new requires-exprs during
+	template substitution.
+	(subst_info): New.
+	(cxx_satisfy_expression): New.
+	(cxx_satisfy_conjunction): New.
+	(cxx_satisfy_disjunction): New.
+	(cxx_satisfy_check): New.
+	(concept_check_p): New.
+	(cxx_satisfy_atom): New.
+	(cxx_satisfy_expression): New.
+	(satisfy_constraint): Use new satisfaction algorithm.
+	(cxx_diagnose_trait): New.
+	(cxx_diagnose_expression): New.
+	(cxx_diagnose_atom): New.
+	* cp-tree.h (finish_constraint_primary_expr): Accept a location_t.
+	(combine_constraint_expressions): New.
+	* decl.c (grokfndecl): Don't normalize constraints.
+	* parser.c (cp_parser_type_parameter): Combine expressions not 
+	constraints. 
+	(cp_parser_constraint_primary_expression): Track source locations.
+	(cp_parser_explicit_template_declaration): Combine expressions not
+	constraints.
+
 2018-07-16  Paolo Carlini  <paolo.carlini@oracle.com>
 
 	* class.c (resolve_address_of_overloaded_function): Don't emit an
@@ -2576,6 +2480,21 @@
 	contexts that are classes.
 	* parser.c (cp_parser_template_id): Combine entering_scope decl &
 	initializer.
+
+2018-07-13  Andrew Sutton  <andrew.n.sutton@gmail.com>
+
+	Always make 'concept bool' a warning.
+	* parser.c (cp_parser_decl_specifier_seq): Warn on concept bool.
+
+2018-07-13  Andrew Sutton  <andrew.n.sutton@gmail.com>
+
+	Update normalization rules for concept checks.
+	* constraint.cc (resolve_concept_definition_check): New.
+	(normalize_template_id_expression): Handle concept definitions.
+	* cxx-pretty-print.c (pp_cxx_check_constraint): Update printing.
+	* logic.cc Adding some debugging code... removed later.
+	* pt.c (lookup_and_finish_template_variable): Build concept checks
+	with the correct arguments.
 
 2018-07-12  Jakub Jelinek  <jakub@redhat.com>
 
@@ -2585,6 +2504,42 @@
 	processing_template_decl.
 	* decl.c (cp_finish_decl): Diagnose vars without mappable type here,
 	and before calling cp_omp_mappable_type call complete_type.
+
+2018-07-12  Andrew Sutton  <andrew.n.sutton@gmail.com>
+
+	Process concept checks as plain template-id expressions.
+	* parser.c (cp_parser_template_id): Build template-id expressions
+	for concept checks.
+	* pt.c (tsubst_copy_and_build): Likewise.
+
+2018-07-12  Andrew Sutton  <andrew.n.sutton@gmail.com>
+
+	Initially implement concepts as expressions.
+	* constexpr.c (cxx_eval_constant_expression): Evaluate concepts.
+	* constraint.cc (get_concept_definition): Return the initializer of
+	concept definitions.
+	(build_concept_check): Build concept checks for concept definitions.
+	(evaluate_concept): New.
+	* cp-tree.h (evaluate_concept): New.
+	* parser.c (cp_parser_template_id): Parse concept checks as 
+	template-ids.
+
+2018-07-11  Andrew Sutton  <andrew.n.sutton@gmail.com>
+
+	Implement declaration rules for concepts.
+	* cp-tree.h (concept_definition_p): Allow templates as concept 
+	definitions.
+	* cxx-pretty-print.c (pp_cxx_concept_definition): New.
+	(pp_cxx_template_declaration): Print concept definitions.
+	* decl.c (redeclaration_error_message): New error for concepts.
+	* error.c (dump_decl): Dump concept definitions.
+	(dump_template_decl): Likewise.
+	* name-lookup.c (diagnose_name_conflict): Diagnose name issues with
+	concepts.
+	* pt.c (push_template_decl_real): Handle concept definitions.
+	(start_concept_definition): Let push_template_decl_real handle the
+	creation of the template.
+	(get_constraints): Return null if the table hasn't been initialized.
 
 2018-07-10  Jakub Jelinek  <jakub@redhat.com>
 
@@ -2600,10 +2555,53 @@
 	TREE_LIST for both the original class iterator and the "last" helper
 	var.
 
+2018-07-09  Andrew Sutton  <andrew.n.sutton@gmail.com>
+
+	Initial semantic plumbing for concept definitions.
+	* cp-objcp-common.c (cp_common_init_ts): Make concepts typed.
+	* cp-tree.h (LANG_DECL_HAS_MIN): Add CONCEPT_DECL.
+	(template_info_decl_check): Factor macro check into an inline function.
+	(DECL_TEMPLATE_INFO): Use new check facility.
+	(concept_definition_p): New.
+	(start_concept_definition): Likewise.
+	(finish_concept_definition): Likewise.
+	* parser.c (cp_parser_concept_definition): Call start/finish to define
+	concepts.
+	* pt.c (start_concept_definition): New.
+	(finish_concept_definition): New.
+
 2018-07-09  Paolo Carlini  <paolo.carlini@oracle.com>
 
 	* decl.c (grokdeclarator): Use rich_location::add_range in three
 	more places; include gcc-rich-location.h.
+
+2018-07-08  Andrew Sutton  <andrew.n.sutton@gmail.com>
+
+	Initial support for concept definitions.
+	* cp-tree.def (CONCEPT_DECL): New.
+	* parser.c (cp_parser_concept_definition): New.
+	(cp_parser_constraint_expression): Declare earlier.
+	(cp_parser_decl_specifier_seq): Warn when concept appears to be used
+	as a decl-specifier.
+	(cp_parser_template_declaration_after_parameters): Parse concept
+	definitions.
+
+2018-07-08  Andrew Sutton  <andrew.n.sutton@gmail.com>
+
+	Implement new grammar for requires-clauses.
+	* constraint.cc (finish_constraint_binary_op): New.
+	(finish_constraint_or_expr): Likewise.
+	(finish_constraint_and_expr): Likewise.
+	(finish_constraint_primary_expr): Likewise.
+	* cp-tree.h New declarations for semantic actions.
+	* parser.c (cp_parser_constraint_primary_expression): New.
+	(cp_parser_constraint_logical_and_expression): New.
+	(cp_parser_constraint_logical_or_expression): New.
+	(cp_parser_requires_clause_expression): New.
+	(cp_parser_requires_clause): Renamed to cp_parser_constraint_expression.
+	(cp_parser_requires_clause_opt): Parse the requires-clause differently
+	in -fconcepts and -std=c++2a modes.
+	(cp_parser_nested_requirement): Parse constraint-expressions.
 
 2018-07-07  Aldy Hernandez  <aldyh@redhat.com>
 
